# ERC20 Flash

This project implements ERC-3156 wrappers for the flash loan functionality of dYdX, Aave, Uniswap and Yield.

# Contracts deployed

## Mainnet

So far, only the dYdX wrapper has been deployed, to allow for a degree of testing in mainnet. Please raise an issue if you would like to test any of the other wrappers. All wrappers will be deployed in mainnet no later than the date in which ERC3156 progresses to a Final state.

| Lender Contract      | Lender Address       |
| ------------- |-------------- |
<<<<<<< HEAD
| DYDXERC3156 | [0x9ADf4155D44053e1f8009d4550F2A7Cd456A817D](https://etherscan.io/address/0x9ADf4155D44053e1f8009d4550F2A7Cd456A817D) |

## Fantom

| Lender Contract      | Lender Address       |
| ------------- |-------------- |
| DYDXERC3156 | [0xa89a83890cc5d43d710846cefcb4a41007a37347](https://ftmscan.com/address/0xa89a83890cc5d43d710846cefcb4a41007a37347) |
=======
| DYDXERC3156 | 0x6bdC1FCB2F13d1bA9D26ccEc3983d5D4bf318693 |
>>>>>>> 2e6e0348

## Kovan

In all real use cases, you will have to create your own contract to take flashLoans, calling the `flashLoan` function on an ERC3156 compliant lender (or one of the wrappers in this repo), and implementing the `onFlashLoan` callback.

However, you can use FlashBorrower to kick the tires. You can give to the `flashBorrow` function the address of an ERC3156 compliant lender (such as any of the wrappers in this repo), the address of a supported ERC20 token (which for wrappers depends on the underlying lender such as Aave) and a loan value. Upon execution a flash loan will happen, which you can examine in etherscan.io or tenderly.co. You will need to have transferred to FlashBorrower enough of the ERC20 being borrowed beforehand to pay for the fees.


| Lender Contract      | Lender Address       |
| ------------- |-------------- |
| FlashBorrower | [0x5e3538099b9d19Dc8EB13cb1AD2b0e93D2cC2EbB](https://kovan.etherscan.io/address/0x5e3538099b9d19Dc8EB13cb1AD2b0e93D2cC2EbB) |
| FlashMinter | [0xC8df3958bb0D68e22e4d974CdA71d73A4e7E73b9](https://kovan.etherscan.io/address/0xC8df3958bb0D68e22e4d974CdA71d73A4e7E73b9) |
| FlashLender | [0xeef77EAE62e80F5F56b85Be318B57BF1470874F5](https://kovan.etherscan.io/address/0xeef77EAE62e80F5F56b85Be318B57BF1470874F5) |
| AaveERC3156 | [0xC355Fb535757B069D84B3bB01c27240DF973FBa2](https://kovan.etherscan.io/address/0xC355Fb535757B069D84B3bB01c27240DF973FBa2) |
| DYDXERC3156 | [0xf1E70c817C82975Dfb6a0B7AB65b803f871E2c4E](https://kovan.etherscan.io/address/0xf1E70c817C82975Dfb6a0B7AB65b803f871E2c4E) |
| UniswapERC3156 | [0x353939fcA37c1782512229d5D4f0d3E83Bf46B2C](https://kovan.etherscan.io/address/0x353939fcA37c1782512229d5D4f0d3E83Bf46B2C) |
| YieldDaiERC3156 | [0x8E1ceabD0996bbDd15E611D26d333b8e9d684a27](https://kovan.etherscan.io/address/0x8E1ceabD0996bbDd15E611D26d333b8e9d684a27) |
| YieldFYDaiERC3156 | [0x2F01fa8f4377682018B74B696933528ba03f1eb0](https://kovan.etherscan.io/address/0x2F01fa8f4377682018B74B696933528ba03f1eb0) |


### Tested currencies
The flash loans have been tested with the ERC20 tokens below, but should work for any tokens that the underlying lenders make available.

| Lender Contract      | Currency       |
| -------------------------- |-------------------- |
| FlashMinter | FlashMinter - 0x1e198e90c7166f7f9fD24b9D7A0451D7AeE78a3F |
| FlashLender, AaveERC3156, DYDXERC3156, UniswapERC3156 | WETH9 - 0xd0A1E359811322d97991E03f863a0C30C2cF029C |
| FlashLender, YieldDaiERC3156, UniswapERC3156 | DAI - 0x4F96Fe3b7A6Cf9725f59d353F723c1bDb64CA6Aa |
| DYDXERC3156 | DAI - 0xC4375B7De8af5a38a93548eb8453a498222C4fF2 |
| AaveERC3156 | DAI - 0xFf795577d9AC8bD7D90Ee22b6C1703490b6512FD |
| YieldFYDaiERC3156 | FYDAI - 0x6B166d6325586c86B44f01509Fc64e649DCfE7C4, 0x42AA68930d4430E2416036966983E6c9Fe8Ff2f8, 0x2b67866649AFcEFC63870E02EdefC318fd8760D3, 0x02B06417A3e3CB391970C6074AbcF2745a60b880, 0x6Abb65246346b2A52Faed338cB18880e70A57Cf8 |


### Sample Execution
Let's say you want to test a flash loan of 10 DAI from Uniswap using `FlashBorrower` and the `UniswapERC3156` wrapper.
1. Head to the [Flash Borrower contract](https://kovan.etherscan.io/address/0xeeb0c120bF35fB0793b1c7d0D93230e552020398#writeContract)
2. Connect via Web3 and expand '1. flashBorrow'
3. Input the following:
```
  lender: 0xeBe2432d4b8C59F33674F6076ddeE8643B8039d1
  token: 0x4F96Fe3b7A6Cf9725f59d353F723c1bDb64CA6Aa
  value: 10000000000000000000
```
4. Then click Write to execute.
5. If all went well it should look [like this](https://kovan.etherscan.io/tx/0x87d4bb5713080eaf5543131893e8a8c496ad7bce78ddd06bdbf9bde9d3eaf1fd).

[Flash Borrower](https://kovan.etherscan.io/address/0xeeb0c120bF35fB0793b1c7d0D93230e552020398#writeContract) needs to have enough of the borrowed token to pay for the flash loan fees.
1. Check the fee amount with the [flashFee](https://kovan.etherscan.io/address/0xeBe2432d4b8C59F33674F6076ddeE8643B8039d1#readContract) function, the token is DAI (0x4F96Fe3b7A6Cf9725f59d353F723c1bDb64CA6Aa).
2. Check the DAI balance of flashBorrower (0xeeb0c120bF35fB0793b1c7d0D93230e552020398) [balanceOf](https://kovan.etherscan.io/address/0x4F96Fe3b7A6Cf9725f59d353F723c1bDb64CA6Aa#readContract) function of the DAI contract.
3. If FlashBorrower doesn't have enough DAI to pay for the loan fees, go to [Uniswap](https://app.uniswap.org/#/swap) and making sure that you are in Kovan, buy some DAI by address (0x4F96Fe3b7A6Cf9725f59d353F723c1bDb64CA6Aa) and send it to the FlashBorrower (0xeeb0c120bF35fB0793b1c7d0D93230e552020398).

### Things to note
Flash loan basics still apply under this wrapper i.e.:
- If you're flashing 100 DAI @ 9bps/flash, make sure there's at least 100 + 0.09 DAI on the contract by the end of the transaction
- Native flash fees as at 31st Dec 2020 are: Aave 9bps, Uniswap 30 bps, dYdX 2 Wei, Yield 2.5 bps (time variant)
- Flash lenders generally have significantly reduced liquidity on kovan testnet, so if your tx is reverting, check whether you're requesting an amount higher than their respective testnet reserves
- Different protocols use different versions of the same token on kovan testnet, so make sure you pick the right one from above based on lender. This isn't an issue on mainnet.<|MERGE_RESOLUTION|>--- conflicted
+++ resolved
@@ -10,17 +10,13 @@
 
 | Lender Contract      | Lender Address       |
 | ------------- |-------------- |
-<<<<<<< HEAD
-| DYDXERC3156 | [0x9ADf4155D44053e1f8009d4550F2A7Cd456A817D](https://etherscan.io/address/0x9ADf4155D44053e1f8009d4550F2A7Cd456A817D) |
+| DYDXERC3156 | [0x6bdC1FCB2F13d1bA9D26ccEc3983d5D4bf318693](https://etherscan.io/address/0x6bdC1FCB2F13d1bA9D26ccEc3983d5D4bf318693) |
 
 ## Fantom
 
 | Lender Contract      | Lender Address       |
 | ------------- |-------------- |
 | DYDXERC3156 | [0xa89a83890cc5d43d710846cefcb4a41007a37347](https://ftmscan.com/address/0xa89a83890cc5d43d710846cefcb4a41007a37347) |
-=======
-| DYDXERC3156 | 0x6bdC1FCB2F13d1bA9D26ccEc3983d5D4bf318693 |
->>>>>>> 2e6e0348
 
 ## Kovan
 
